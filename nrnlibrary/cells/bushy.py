from neuron import h
import neuron as nrn
from ..util import nstomho
import numpy as np
import scipy.optimize

from .cell import Cell

__all__ = ['Bushy']


class Bushy(Cell):
    """
    VCN bushy cell model.
    Rothman and Manis, 2003abc (Type II)    
    """

    def __init__(self, nach='na', ttx=False, debug=False, species='guineapig', type='II'):
        """
        initialize the bushy cell, using the default parameters for guinea pig from
        R&M2003, as a type II cell.
        Modifications to the cell can be made by calling methods below.
        """
        super(Bushy, self).__init__()
        print "\n>>>>Creating Bushy Cell"
        self.status = {'soma': True, 'axon': False, 'dendrites': False, 'pumps': False,
<<<<<<< HEAD
                       'na': nach, 'species': 'guineapig', 'type': 'II', 'ttx': ttx, 'name': 'Bushy'}
        self.vm0 = None  # computed in species_scaling
=======
                       'na': nach, 'species': species, 'type': type, 'ttx': ttx, 'name': 'Bushy'}
>>>>>>> 958e4ba5
        self.i_test_range=(-0.5, 0.5, 0.05)
        self.spike_threshold = -50

        soma = h.Section(name="Bushy_Soma_%x" % id(self))  # one compartment of about 29000 um2
        soma.nseg = 1
        soma.insert('klt')
        soma.insert('kht')
        soma.insert('ihvcn')
        soma.insert('leak')
        soma.ek = self.e_k
        soma().ihvcn.eh = self.e_h
        soma().leak.erev = self.e_leak

        # insert the requested sodium channel
        if nach == 'jsrna':
            soma.insert('jsrna')
        elif nach == 'nav11':
            soma.insert('nav11')
        elif nach in ['na', 'nacn']:
            soma.insert('na')
        else:
            raise ValueError('Sodium channel %s not available for Bushy cells' % nach)

        soma.ena = self.e_na
        self.add_section(soma, 'soma')
        self.mechanisms = ['klt', 'kht', 'ihvcn', 'leak', nach]
        self.species_scaling(silent=True, species=species, type=type)  # set the default type II cell parameters
        self.get_mechs(soma)
        if debug:
            print "<< bushy: JSR bushy cell model created >>"
        #print 'Cell created: ', self.status

    def species_scaling(self, species='guineapig', type='II', silent=True):
        """
        Adjust all of the conductances and the cell size according to the species requested.
        """
        #print '\nSpecies scaling: %s   %s' % (species, type)
        soma = self.soma
        if species == 'mouse' and type == 'II':
            # use conductance levels from Cao et al.,  J. Neurophys., 2007.
            #print 'Mouse bushy cell'
            self.set_soma_size_from_Cm(26.0)
            self.adjust_na_chans(soma)
            soma().kht.gbar = nstomho(58.0, self.somaarea)
            soma().klt.gbar = nstomho(80.0, self.somaarea)
            soma().ihvcn.gbar = nstomho(30.0, self.somaarea)
            soma().leak.gbar = nstomho(2.0, self.somaarea)
            self.vm0 = self.find_i0()
            self.axonsf = 0.57
        elif species == 'guineapig' and type =='II':
            self.set_soma_size_from_Cm(12.0)
            self.adjust_na_chans(soma)
            soma().kht.gbar = nstomho(150.0, self.somaarea)
            soma().klt.gbar = nstomho(200.0, self.somaarea)
            soma().ihvcn.gbar = nstomho(20.0, self.somaarea)
            soma().leak.gbar = nstomho(2.0, self.somaarea)
            self.axonsf = 0.57
        elif species == 'guineapig' and type =='II-I':
            # guinea pig data from Rothman and Manis, 2003, type II=I
            self.i_test_range=(-0.4, 0.4, 0.02)
            self.set_soma_size_from_Cm(12.0)
            self.adjust_na_chans(soma)
            soma().kht.gbar = nstomho(150.0, self.somaarea)
            soma().klt.gbar = nstomho(35.0, self.somaarea)
            soma().ihvcn.gbar = nstomho(3.5, self.somaarea)
            soma().leak.gbar = nstomho(2.0, self.somaarea)
            self.axonsf = 0.57
        elif species == 'cat' and type == 'II':  # a cat is a big guinea pig
            self.set_soma_size_from_Cm(35.0)
            self.adjust_na_chans(soma)
            soma().kht.gbar = nstomho(150.0, self.somaarea)
            soma().klt.gbar = nstomho(200.0, self.somaarea)
            soma().ihvcn.gbar = nstomho(20.0, self.somaarea)
            soma().leak.gbar = nstomho(2.0, self.somaarea)
            self.axonsf = 1.0
        else:
            raise ValueError('Species %s or species-type %s is not recognized for Bushy cells' %  (species, type))
<<<<<<< HEAD
        #self.cell_initialize(showinfo=True)
        self.vm0 = self.find_i0()
=======
        self.status['species'] = species
        self.status['type'] = type
        self.cell_initialize(showinfo=True)
>>>>>>> 958e4ba5
        if not silent:
            print 'set cell as: ', species
            print ' with Vm rest = %6.3f' % self.vm0


       # print 'Rescaled, status: ', self.status

    def adjust_na_chans(self, soma, debug=False):
        """
        adjust the sodium channel conductance
        :param soma: a soma object whose sodium channel complement will have it's 
        conductances adjusted depending on the channel type
        :return nothing:
        """
        if self.status['ttx']:
            gnabar = 0.0
        else:
            gnabar = nstomho(1000.0, self.somaarea)
        nach = self.status['na']
        if nach == 'jsrna':
            soma().jsrna.gbar = gnabar
            soma.ena = self.e_na
            if debug:
                print 'jsrna gbar: ', soma().jsrna.gbar
        elif nach == 'nav11':
            soma().nav11.gbar = gnabar * 0.5
            soma.ena = self.e_na
            soma().nav11.vsna = 4.3
            if debug:
                print "bushy using inva11"
            print 'nav11 gbar: ', soma().nav11.gbar
        elif nach in ['na', 'nacn']:
            soma().na.gbar = gnabar
            soma.ena = self.e_na
            if debug:
                print 'na gbar: ', soma().na.gbar
        else:
            raise ValueError('Sodium channel %s is not recognized for Bushy cells', nach)

    def add_axon(self):
        Cell.add_axon(self, self.c_m, self.R_a, self.axonsf)

    def add_pumps(self):
        """
        Insert mechanisms for potassium ion, sodium ion, and a
        sodium-potassium pump at the soma.
        """
        soma = self.soma
        soma.insert('k_conc')

        ki0_k_ion = 140
        soma().ki = ki0_k_ion
        soma().ki0_k_conc = ki0_k_ion
        soma().beta_k_conc = 0.075

        soma.insert('na_conc')
        nai0_na_ion = 5
        soma().nai = nai0_na_ion
        soma().nai0_na_conc = nai0_na_ion
        soma().beta_na_conc = 0.075

        soma.insert('nakpump')
        soma().nakpump.inakmax = 8
        soma().nao = 145
        soma().ko = 5
        soma().nakpump.Nai_inf = 5
        soma().nakpump.Ki_inf = 140
        soma().nakpump.ATPi = 5
        self.status['pumps'] = True

    def add_dendrites(self, debug=False):
        """
        Add a simple dendrite to the bushy cell.
        """
        if debug:
            print 'Adding dendrite to Bushy model'
        section = h.Section
        maindend = section(cell=self.soma)
        maindend.connect(self.soma)
        maindend.nseg = 10
        maindend.L = 100.0
        maindend.diam = 2.5
        maindend.insert('klt')
        maindend.insert('ihvcn')
        maindend().klt.gbar = self.soma().klt.gbar / 2.0
        maindend().ihvcn.gbar = self.soma().ihvcn.gbar / 2.0

        maindend.cm = self.c_m
        maindend.Ra = self.R_a
        nsecd = range(0, 5)
        secdend = []
        for ibd in nsecd:
            secdend.append(section(cell=self.soma))
        for ibd in nsecd:
            secdend[ibd].connect(maindend)
            secdend[ibd].diam = 1.0
            secdend[ibd].L = 15.0
            secdend[ibd].cm = self.c_m
            secdend[ibd].Ra = self.R_a
        self.maindend = maindend
        self.secdend = secdend
        self.status['dendrite'] = True
        if debug:
            print 'Bushy: added dendrite'
            h.topology()
        self.add_section(maindend, 'maindend')
        self.add_section(secdend, 'secdend')
<|MERGE_RESOLUTION|>--- conflicted
+++ resolved
@@ -24,12 +24,7 @@
         super(Bushy, self).__init__()
         print "\n>>>>Creating Bushy Cell"
         self.status = {'soma': True, 'axon': False, 'dendrites': False, 'pumps': False,
-<<<<<<< HEAD
-                       'na': nach, 'species': 'guineapig', 'type': 'II', 'ttx': ttx, 'name': 'Bushy'}
-        self.vm0 = None  # computed in species_scaling
-=======
                        'na': nach, 'species': species, 'type': type, 'ttx': ttx, 'name': 'Bushy'}
->>>>>>> 958e4ba5
         self.i_test_range=(-0.5, 0.5, 0.05)
         self.spike_threshold = -50
 
@@ -107,14 +102,9 @@
             self.axonsf = 1.0
         else:
             raise ValueError('Species %s or species-type %s is not recognized for Bushy cells' %  (species, type))
-<<<<<<< HEAD
-        #self.cell_initialize(showinfo=True)
-        self.vm0 = self.find_i0()
-=======
         self.status['species'] = species
         self.status['type'] = type
         self.cell_initialize(showinfo=True)
->>>>>>> 958e4ba5
         if not silent:
             print 'set cell as: ', species
             print ' with Vm rest = %6.3f' % self.vm0
