--- conflicted
+++ resolved
@@ -39,13 +39,8 @@
         # Recommended threshold for detecting spikes from this cell
         self.spike_threshold = -40
         
-<<<<<<< HEAD
         # Resting potential for this cell, determined by calling
         # self.find_i0()
-=======
-        # Resting potential for this cell. Subclasses should modify this
-        # to ensure the cell is initialized properly before protocols.
->>>>>>> 958e4ba5
         self.vm0 = None
 
     def add_section(self, sec, sec_type):
@@ -90,11 +85,7 @@
         Initialize this cell to it's "rmp" under current conditions
         All sections in the cell are set to the same value
         """
-<<<<<<< HEAD
         if self.vm0 is None:
-=======
-        if self.vm0 == None:
->>>>>>> 958e4ba5
             self.vm0 = self.find_i0(showinfo=showinfo)
         for part in self.all_sections.keys():
             for sec in self.all_sections[part]:
