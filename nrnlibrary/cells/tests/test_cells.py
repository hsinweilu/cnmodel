import os, pickle, pprint
import numpy as np
import neuron

import nrnlibrary
import nrnlibrary.cells as cells
from nrnlibrary.protocols import IVCurve

#
# Cell-type tests
#

def test_bushy():
    cell = cells.Bushy(species='guineapig', type='II')
    assert_cell_info(cell, 'bushy_guineapig-typeII')

def test_bushy21():
    cell = cells.Bushy(species='guineapig', type='II-I')
    assert_cell_info(cell, 'bushy_guineapig-typeII-I')


def test_tstellate():
    cell = cells.TStellate(species='guineapig', type='I-c')
    assert_cell_info(cell, 'tstellate_guineapig-typeI-c')

def test_tstellatet():
    cell = cells.TStellate(species='guineapig', type='I-t')
    assert_cell_info(cell, 'tstellate_guineapig-typeI-t')

def test_dstellate():
    cell = cells.DStellate(species='guineapig', type='I-II')
    assert_cell_info(cell, 'dstellate_guineapig-typeI-II')



#
# Supporting functions
#

def result_file(key):
    """
    Return a file name to be used for storing / retrieving test results
    given *key*.
    """
    path = os.path.dirname(__file__)
    return os.path.join(path, 'cell_data', key + '.pk')

def load_cell_info(key):
    """
    Load prior test results for *key*.
    If there are no prior results, return None.
    """
    fn = result_file(key)
    if os.path.isfile(fn):
        return pickle.load(open(fn, 'rb'))
    return None

def save_cell_info(info, key):
    """
    Store test results for *key*.
    """
    fn = result_file(key)
    dirname = os.path.dirname(fn)
    if not os.path.isdir(dirname):
        os.mkdir(dirname)
    pickle.dump(info, open(fn, 'wb'))
    
    
def assert_cell_info(cell, key):
    """
    Test *cell* and raise exception if the results do not match prior
    data.
    """
    audit = nrnlibrary.AUDIT_TESTS
    
    # run I/V test on cell
    iv = IVCurve()
    iv.run(cell.i_test_range, cell)
    iv.show(cell)
    
    try:
        info = dict(
            icmd=iv.current_cmd,
            spikes=iv.spike_times(),
            rmp=iv.rest_vm(),
            rm=iv.input_resistance(),
            vpeak=iv.peak_vm(),
            vss=iv.steady_vm(),
            )

        expect = load_cell_info(key)
        
        if expect is not None:
            
<<<<<<< HEAD
            # Check test structures are the same
            assert len(info) == len(expect)
            for k in info:
                assert k in expect
                
            # Check data matches
            for k in info:
                if isinstance(info[k], list):
                    assert len(info[k]) == len(expect[k])
                    for i in range(len(info[k])):
                        assert np.all(info[k][i] == expect[k][i])
                else:
                    assert np.all(info[k] == expect[k])
=======
        # Check data matches
        for k in info:
            if isinstance(info[k], list):
                assert len(info[k]) == len(expect[k])
                for i in range(len(info[k])):
                    assert np.allclose(info[k][i], expect[k][i])
            else:
                assert np.allclose(info[k], expect[k])
    else:
        if not audit:
            raise Exception("No prior test results for cell type '%s'. "
                            "Run test.py --audit store new test data." % key)
        
        print "\n=== New test results for %s: ===\n" % key
        pprint.pprint(info)
        print "Store new test results? [y/n]",
        yn = raw_input()
        if yn.lower().startswith('y'):
            save_cell_info(info, key)
>>>>>>> 958e4ba5
        else:
            if not audit:
                raise Exception("No prior test results for cell type '%s'. "
                                "Run test.py --audit store new test data." % key)
            
            print "\n=== New test results for %s: ===\n" % key
            pprint.pprint(info)
            print "Store new test results? [y/n]",
            yn = raw_input()
            if yn.lower().startswith('y'):
                save_cell_info(info, key)
            else:
                raise Exception("Rejected test results for '%s'" % key)
    finally:
        iv.win.hide()
    <|MERGE_RESOLUTION|>--- conflicted
+++ resolved
@@ -92,7 +92,6 @@
         
         if expect is not None:
             
-<<<<<<< HEAD
             # Check test structures are the same
             assert len(info) == len(expect)
             for k in info:
@@ -103,30 +102,9 @@
                 if isinstance(info[k], list):
                     assert len(info[k]) == len(expect[k])
                     for i in range(len(info[k])):
-                        assert np.all(info[k][i] == expect[k][i])
+                        assert np.allclose(info[k][i], expect[k][i])
                 else:
-                    assert np.all(info[k] == expect[k])
-=======
-        # Check data matches
-        for k in info:
-            if isinstance(info[k], list):
-                assert len(info[k]) == len(expect[k])
-                for i in range(len(info[k])):
-                    assert np.allclose(info[k][i], expect[k][i])
-            else:
-                assert np.allclose(info[k], expect[k])
-    else:
-        if not audit:
-            raise Exception("No prior test results for cell type '%s'. "
-                            "Run test.py --audit store new test data." % key)
-        
-        print "\n=== New test results for %s: ===\n" % key
-        pprint.pprint(info)
-        print "Store new test results? [y/n]",
-        yn = raw_input()
-        if yn.lower().startswith('y'):
-            save_cell_info(info, key)
->>>>>>> 958e4ba5
+                    assert np.allclose(info[k], expect[k])
         else:
             if not audit:
                 raise Exception("No prior test results for cell type '%s'. "
