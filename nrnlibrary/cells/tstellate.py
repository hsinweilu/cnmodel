from neuron import h
import numpy as np
import neuron as nrn
from ..util import nstomho

from .cell import Cell

__all__ = ['TStellate', 'TStellateNav11', 'TStellateFast'] 

class TStellate(Cell):
    """
    VCN T-stellate base model.
    Rothman and Manis, 2003abc (Type I)    
    """
    def __init__(self, nach='na', ttx=False, debug=False):
        """
        initialize a planar stellate (T-stellate) cell, using the default parameters for guinea pig from
        R&M2003, as a type I cell.
        Modifications to the cell can be made by calling methods below. These include:
            Converting to a type IA model (add transient K current) (species: guineapig-TypeIA).
            Changing "species" to mouse or cat (scales conductances)
        """
        super(TStellate, self).__init__()

        self.status = {'soma': True, 'axon': False, 'dendrites': False, 'pumps': False,
                       'na': nach, 'species': 'guineapig', 'type': '1-c', 'ttx': ttx}
        self.e_k = -70  # potassium reversal potential, mV
        self.e_na = 55
        self.e_h = -43
        self.c_m = 0.9  # specific membrane capacitance,  uf/cm^2
        self.R_a = 150  # axial resistivity of cytoplasm/axoplasm, ohm.cm
        self.vm0 = -63.92868
        self.i_test_range=(-0.15, 0.15, 0.01)

        soma = h.Section(name="TStellate_Soma_%x" % id(self)) # one compartment of about 29000 um2

        soma.nseg = 1

        if nach in ['nacn', 'na']:
            soma.insert('na')
        elif nach == 'nav11':
            soma.insert('nav11')
        elif nach == 'jsrna':
            soma.insert('jsrna')
        else:
            raise ValueError('Sodium channel %s in type 1 cell not known' % nach)

        soma.insert("kht")
        soma.insert('ka')
        soma.insert('ihvcn')
        soma.insert('leak')
        soma.ek = self.e_k
        soma.ena = self.e_na
        soma().ihvcn.eh = self.e_h
        soma().leak.erev = -65.0
        self.mechanisms = ['kht', 'ka', 'ihvcn', 'leak', nach]
<<<<<<< HEAD
        self.soma = soma
        self.species_scaling(silent=False)  # set the default type II cell parameters
        self.get_mechs(soma)
        self.cell_initialize()
        self.all_sections['soma'].extend(soma)
        self.add_section(soma)
=======
        self.add_section(soma, 'soma')
        self.species_scaling()  # set the default type II cell parameters
>>>>>>> d01f7738
        if debug:
                print "<< T-stellate: JSR Stellate Type 1 cell model created >>"

    def species_scaling(self, species='guineapig', type='I-c', silent=True):
        """
        Adjust all of the conductances and the cell size according to the species requested.
        """
        soma = self.soma
        if species == 'mouse' and type == 'Ic':
            # use conductance levels from Cao et al.,  J. Neurophys., 2007.
            #print 'Mouse Tstellate cell'
            self.set_soma_size_from_Cm(25.0)
            self.adjust_na_chans(soma, gbar=800.)
            soma().kht.gbar = nstomho(250.0, self.somaarea)
            soma().ka.gbar = nstomho(0.0, self.somaarea)
            soma().ihvcn.gbar = nstomho(18.0, self.somaarea)
            soma().ihvcn.eh = -43 # Rodrigues and Oertel, 2006
            soma().leak.gbar = nstomho(2.0, self.somaarea)
            soma().leak.erev = -65.0
            self.axonsf = 0.5
        elif species == 'guineapig' and type == 'I-c':  # values from R&M 2003, Type I
            self.set_soma_size_from_Cm(12.0)
            self.adjust_na_chans(soma)
            soma().kht.gbar = nstomho(150.0, self.somaarea)
            soma().ka.gbar = nstomho(0.0, self.somaarea)
            soma().ihvcn.gbar = nstomho(0.5, self.somaarea)
            soma().leak.gbar = nstomho(2.0, self.somaarea)
            soma().leak.erev = -65.0
            self.axonsf = 0.5
        elif species == 'guineapig' and type =='I-t':
            # guinea pig data from Rothman and Manis, 2003, type It
            self.set_soma_size_from_Cm(12.0)
            self.adjust_na_chans(soma)
            soma().kht.gbar = nstomho(80.0, self.somaarea)
            soma().ka.gbar = nstomho(65.0, self.somaarea)
            soma().ihvcn.gbar = nstomho(0.5, self.somaarea)
            soma().leak.gbar = nstomho(2.0, self.somaarea)
            soma().leak.erev = -65.0
            self.axonsf = 0.5
        elif species == 'cat' and type == 'I-c':  # a cat is a big guinea pig Type I
            self.set_soma_size_from_Cm(30.0)
            self.adjust_na_chans(soma)
            soma().kht.gbar = nstomho(150.0, self.somaarea)
            soma().ka.gbar = nstomho(0.0, self.somaarea)
            soma().ihvcn.gbar = nstomho(0.5, self.somaarea)
            soma().leak.gbar = nstomho(2.0, self.somaarea)
            soma().leak.erev = -65.0
            self.axonsf = 1.0
        else:
            raise ValueError('Species %s or species-type %s is not recognized for T-stellate cells' % (species, type))

        self.cell_initialize(showinfo=True)
        self.vm0 = self.find_i0()
        if not silent:
            print 'set cell as: ', species
            print ' with Vm rest = %6.3f' % self.vm0
        self.status['species'] = species
        self.status['type'] = type

    def adjust_na_chans(self, soma, gbar=1000., debug=False):
        """
        adjust the sodium channel conductance
        :param soma: a soma object whose sodium channel complement will have it's
        conductances adjusted depending on the channel type
        :return nothing:
        """
        if self.status['ttx']:
            gnabar = 0.0
        else:
            gnabar = nstomho(gbar, self.somaarea)
        nach = self.status['na']
        if nach == 'jsrna':
            soma().jsrna.gbar = gnabar
            soma.ena = self.e_na
            if debug:
                print 'jsrna gbar: ', soma().jsrna.gbar
        elif nach == 'nav11':
            soma().nav11.gbar = gnabar * 0.5
            soma.ena = self.e_na
            soma().nav11.vsna = 4.3
            if debug:
                print "bushy using inva11"
            print 'nav11 gbar: ', soma().nav11.gbar
        else:
            soma().na.gbar = gnabar
            soma.ena = self.e_na
            if debug:
                print 'nacn gbar: ', soma().na.gbar

    def add_axon(self):
        Cell.add_axon(self, self.soma, self.somaarea, self.c_m, self.R_a, self.axonsf)

    def add_dendrites(self):
        """
        Add simple unbranched dendrites to basic Rothman Type I models.
        The dendrites have some kht and ih current
        """
        cs = False  # not implemented outside here - internal Cesium.
        nDend = range(4) # these will be simple, unbranced, N=4 dendrites
        dendrites=[]
        for i in nDend:
            dendrites.append(h.Section(cell=self.soma))
        for i in nDend:
            dendrites[i].connect(self.soma)
            dendrites[i].L = 200 # length of the dendrite (not tapered)
            dendrites[i].diam = 1.5 # dendrite diameter
            dendrites[i].nseg = 21 # # segments in dendrites
            dendrites[i].Ra = 150 # ohm.cm
            dendrites[i].insert('kht')
            if cs is False:
                dendrites[i]().kht.gbar = 0.005 # a little Ht
            else:
                dendrites[i]().kht.gbar = 0.0
            dendrites[i].insert('leak') # leak
            dendrites[i]().leak.gbar = 0.0001
            dendrites[i].insert('ihvcn') # some H current
            dendrites[i]().ihvcn.gbar = 0.# 0.001
            dendrites[i]().ihvcn.eh = -43.0
        self.maindend = dendrites
        self.status['dendrites'] = True
        self.add_section(self.maindend, 'maindend')

class TStellateNav11(Cell):
    """
    VCN T-stellate cell setup from Rothman and Manis, 2003, 
    using nav11 sodium channel model
    
    ttx: if True, turns off sodium channels
    cs: if True, turns off K channels (e.g., cesium in pipette). 
    dend: if True, adds dendrites to the model, based roughly on White et al.,
    1994)
    NOTE: This has been modified from it's original from
    for use in simulating MOUSE stellate cells.
    """
    def __init__(self, debug=False, ttx=False, cs = False, message=None, dend=False):
        super(TStellateNav11, self).__init__()
        print ("T-STELLATE ROTHMAN",
            "\n++++++++++++++++++++++++++++++++++++++++++++++++++++++++")
        soma = h.Section() # one compartment of about 29000 um2
        v_potassium = -80       # potassium reversal potential
        v_sodium = 50           # sodium reversal potential

        cm = 1.0
        scalefactor = 1.0 # This determines the relative size of the cell
        rinsf = 1.0           # input resistance adjustment (also current...)
        totcap = scalefactor * 25.0 # cap in pF for cell
        effcap = totcap # sometimes we change capacitance - that's effcap
        somaarea = totcap * 1E-6 / cm # pf -> uF, cm = 1uf/cm^2 nominal;
        lstd = 1E4 * ((somaarea / 3.14159) ** 0.5) # convert from cm to um

        soma.nseg = 1
        soma.diam = lstd
        soma.L = lstd

        dendrites=[]
        if dend is True:
            nDend = range(4) # these will be simple, unbranced, N=4 dendrites

            
    #    print nnodes
            for i in nDend:
                dendrites.append(h.Section(cell=soma))
            for i in nDend:
                dendrites[i].connect(soma)
                dendrites[i].L = 200 # length of the dendrite (not tapered)
                dendrites[i].diam = 1.5 # dendritic diameter
                dendrites[i].nseg = 21 # # segments in dendrites
                dendrites[i].Ra = 150 # ohm.cm
                d = dendrites[i]
                ds = d()
                d.insert('kht')
                if cs is False:
                    ds.kht.gbar = 0.005 # a little Ht
                else:
                    ds.kht.gbar = 0.0
                d.insert('leak') # leak
                ds.leak.gbar = 0.0001
                d.insert('ihvcn') # some H current
                ds.ihvcn.gbar = 0.# 0.001
                ds.ihvcn.eh = -43.0
        seg = soma
        seg.insert('kht')
        seg.insert('nav11')
        seg.insert('ka')
        seg.insert('ihvcn')
        seg.insert('leak')
        seg.ena = 10
        seg.ek = -84
        s = soma()
        if ttx is False:
            s.nav11.gbar = nstomho(1800.0, somaarea) * scalefactor
        else:
            s.nav11.gbar = 0.0 # print s.nav11.gnat
        s.nav11.vsna = 4.3 # was 8

        if cs is False:
            s.kht.gbar = nstomho(200.0, somaarea) * scalefactor
            s.ka.gbar = nstomho(0.0, somaarea) * scalefactor
        else:
            s.kht.gbar = 0.
            s.ka.gbar = 0.
        s.ihvcn.gbar = nstomho(18.0, somaarea) * scalefactor # was 10
        s.ihvcn.eh = -43 # Rodrigues and Oertel, 2006
    #    print 'ih vcn vh: %f ' % (s.ihvcn.vh)
        s.leak.gbar = nstomho(2.0, somaarea) * scalefactor
        vm0 = -63.9
        if debug:
            if message is None:
                print ("<< T-stellate: JSR Stellate Type 1 cell model created",
                " - modified for mouse >>")
            else:
                print message
    # print dendrites
        self.add_section(soma, 'soma')
        self.add_section(dendrites, 'dendrite')

class TStellateFast(Cell):
    """ 
    VCN t-stellate model based on Rothman and Manis 2003, but with fast sodium
    channel 
    """
    def __init__(self, debug=False, ttx=False, message=None, dend=False):
        super(TStellateFast, self).__init__()
        soma = h.Section() # one compartment of about 29000 um2
        v_potassium = -80       # potassium reversal potential
        v_sodium = 50           # sodium reversal potential

        cm = 1.0
        scalefactor = 1.0 # This determines the relative size of the cell
        rinsf = 1.0           # input resistance adjustment (also current...)
        totcap = scalefactor * 20.0 # cap in pF for cell
        effcap = totcap # sometimes we change capacitance - that's effcap
        somaarea = totcap * 1E-6 / cm # pf -> uF, cm = 1uf/cm^2 nominal;
        lstd = 1E4 * ((somaarea / 3.14159) ** 0.5) # convert from cm to um

        soma.nseg = 1
        soma.diam = lstd
        soma.L = lstd

        seg = soma
        seg.insert('kht')
        seg.insert('nav11')
        seg.insert('ka')
        # 'it' is not part of canonical model; 
        # just trying it to reproduce some data.
        #seg.insert('it') # low-voltage activated ca channel
        seg.insert('ihvcn')
        #seg.insert('iH_std')
        seg.insert('leak')
        seg.ena = 10
        seg.ek = -80
        #seg.eh = -40 # Rodrigues and Oertel, 2006

        s = soma()
        if ttx is False:
            s.nav11.gbar = nstomho(1500.0, somaarea) * scalefactor
        else:
            s.nav11.gbar = 0.0 # print s.nav11.gnat
        s.nav11.vsna = 4.3 # was 8
        s.kht.gbar = nstomho(380.0 * 2.0, somaarea) * scalefactor
        s.ka.gbar = nstomho(90.0, somaarea) * scalefactor # was 280
        
        #s.it.gbar = nstomho(14.0 * 4.0, somaarea) * scalefactor
        # this creates a better rebound! with it
        #s.it.vshift = -16
        
        #  was 16.5to allow the tau shift to be about right so it is not so fast.
        #s.iH_std.gbar = nstomho(100.0, somaarea) * scalefactor
        #s.iH_std.vshift = 1.8
        s.ihvcn.gbar = nstomho(220.0, somaarea) * scalefactor
        s.ihvcn.vshift = 16.0
        s.ihvcn.eh = -43
        s.leak.gbar = nstomho(18.0, somaarea) * scalefactor
        s.leak.e = -61
        vm0 = -60.0
        if debug:
            if message is None:
                print "<< T-stellate: JSR Stellate Type 1 cell model created >>"
            else:
                print message
        
        self.add_section(soma, 'soma')
<|MERGE_RESOLUTION|>--- conflicted
+++ resolved
@@ -54,17 +54,10 @@
         soma().ihvcn.eh = self.e_h
         soma().leak.erev = -65.0
         self.mechanisms = ['kht', 'ka', 'ihvcn', 'leak', nach]
-<<<<<<< HEAD
-        self.soma = soma
+        self.add_section(soma, 'soma')
         self.species_scaling(silent=False)  # set the default type II cell parameters
         self.get_mechs(soma)
         self.cell_initialize()
-        self.all_sections['soma'].extend(soma)
-        self.add_section(soma)
-=======
-        self.add_section(soma, 'soma')
-        self.species_scaling()  # set the default type II cell parameters
->>>>>>> d01f7738
         if debug:
                 print "<< T-stellate: JSR Stellate Type 1 cell model created >>"
 
