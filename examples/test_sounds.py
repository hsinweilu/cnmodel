"""
Test sounds and plot waveforms.

This script tests the sound waveform generator for a variety of sounds

"""
import sys
import numpy as np
import pyqtgraph as pg
from cnmodel.util import sound
from collections import OrderedDict
from scipy import signal

<<<<<<< HEAD
def test_sounds():
    cf = 2e3
    Fs = 100e3  # sample frequency
    level = 80.
    seed = 34978
    fmod = 10.
    dmod = 100.
    win = pg.GraphicsWindow()
    pipwin = win.addPlot(title='sound pip', row=0, col=0)
    pipmodwin = win.addPlot(title='100 % SAM modulated pip', row=1, col=0)
    noisewin = win.addPlot(title='WB noise', row=2, col=0)
    noisemodwin = win.addPlot(title='100 % SAM Modulated WB Noise', row=3, col=0)
    clickwin = win.addPlot(title='clicks', row=4, col=0)

    pipwins = win.addPlot(title='sound pip Spec', row=0, col=1)
    pipmodwins = win.addPlot(title='100 % SAM modulated pip', row=1, col=1)
    noisewins = win.addPlot(title='WB noise', row=2, col=1)
    noisemodwins = win.addPlot(title='100 % SAM Modulated WB Noise', row=3, col=1)
    clickwins = win.addPlot(title='click spec', row=4, col=1)

    stims = OrderedDict([('pip', (pipwin, sound.TonePip)), ('pipmod', (pipmodwin, sound.SAMTone)),
        ('noise', (noisewin, sound.NoisePip)), ('noisemod', (noisemodwin, sound.SAMNoise)),
        ('clicks', (clickwin, sound.ClickTrain))])
    specs = OrderedDict([('pip', (pipwins, sound.TonePip)), ('pipmod', (pipmodwins, sound.SAMTone)),
        ('noise', (noisewins, sound.NoisePip)), ('noisemod', (noisemodwins, sound.SAMNoise)),
        ('clicks', (clickwins, sound.ClickTrain))])

    for stim in stims:
        print stim
        if stim in ['clicks']:
            wave = stims[stim][1](rate=Fs, duration=1.0, dbspl=level,
                             click_duration=1e-4, click_starts=1e-3*np.linspace(10, 500, 50))
            # wave = stims[stim][1](rate=Fs, dbspl=level, click_interval=10., nclicks=10,
            #                  click_duration=1e-4, click_start=10.)
        else:
            wave = stims[stim][1](rate=Fs, duration=1.0, f0=cf, dbspl=level, 
                             pip_duration=0.8, pip_start=[10e-3], ramp_duration=2.5e-3,
                             fmod=fmod, dmod=dmod, seed=seed)
        stims[stim][0].plot(wave.time, wave.sound)
        f, Pxx_spec = signal.periodogram(wave.sound, Fs) # window='flattop', nperseg=8192, noverlap=512, scaling='spectrum')
        specs[stim][0].plot(f, np.sqrt(Pxx_spec))
    if sys.flags.interactive == 0:
        pg.QtGui.QApplication.exec_()
=======
cf = 2e3
Fs = 100e3  # sample frequency
level = 80.
seed = 34978
fmod = 10.
dmod = 100.
win = pg.GraphicsWindow()
pipwin = win.addPlot(title='sound pip', row=0, col=0)
pipmodwin = win.addPlot(title='100 % SAM modulated pip', row=1, col=0)
noisewin = win.addPlot(title='WB noise', row=2, col=0)
noisemodwin = win.addPlot(title='100 % SAM Modulated WB Noise', row=3, col=0)
clickwin = win.addPlot(title='clicks', row=4, col=0)
wavewin = win.addPlot(title='wavefile', row=5, col=0)

pipwins = win.addPlot(title='sound pip Spec', row=0, col=1)
pipmodwins = win.addPlot(title='100 % SAM modulated pip', row=1, col=1)
noisewins = win.addPlot(title='WB noise', row=2, col=1)
noisemodwins = win.addPlot(title='100 % SAM Modulated WB Noise', row=3, col=1)
clickwins = win.addPlot(title='click spec', row=4, col=1)
wavewins = win.addPlot(title='Wavefile spec', row=5, col=1)

stims = OrderedDict([('pip', (pipwin, sound.TonePip)), ('pipmod', (pipmodwin, sound.SAMTone)),
    ('noise', (noisewin, sound.NoisePip)), ('noisemod', (noisemodwin, sound.SAMNoise)),
    ('clicks', (clickwin, sound.ClickTrain)),
    ('wavefile', (wavewin, sound.ReadWavefile))])
    
specs = OrderedDict([('pip', (pipwins, sound.TonePip)), ('pipmod', (pipmodwins, sound.SAMTone)),
    ('noise', (noisewins, sound.NoisePip)), ('noisemod', (noisemodwins, sound.SAMNoise)),
    ('clicks', (clickwins, sound.ClickTrain)),
    ('wavefile', (wavewins, sound.ReadWavefile))])

for stim in stims:
    print stim
    if stim in ['clicks']:
        wave = stims[stim][1](rate=Fs, duration=1.0, dbspl=level,
                         click_duration=1e-4, click_starts=1e-3*np.linspace(10, 500, 50))
        # wave = stims[stim][1](rate=Fs, dbspl=level, click_interval=10., nclicks=10,
        #                  click_duration=1e-4, click_start=10.)
    elif stim in ['wavefile']:
        wave = stims[stim][1](wavefile='examples/stim172_geese.wav', rate=Fs, dbspl=level)
        wave.sound  # force generation here
        print 'time shape test: ', wave.time.shape  
    else:
        wave = stims[stim][1](rate=Fs, duration=1.0, f0=cf, dbspl=level, 
                         pip_duration=0.8, pip_start=[10e-3], ramp_duration=2.5e-3,
                         fmod=fmod, dmod=dmod, seed=seed)

    stims[stim][0].plot(wave.time, wave.sound)
    f, Pxx_spec = signal.periodogram(wave.sound, Fs) # window='flattop', nperseg=8192, noverlap=512, scaling='spectrum')
    specs[stim][0].plot(f, np.sqrt(Pxx_spec))
>>>>>>> 1fc4899f
    

if __name__ == '__main__':
    test_sounds()<|MERGE_RESOLUTION|>--- conflicted
+++ resolved
@@ -11,51 +11,6 @@
 from collections import OrderedDict
 from scipy import signal
 
-<<<<<<< HEAD
-def test_sounds():
-    cf = 2e3
-    Fs = 100e3  # sample frequency
-    level = 80.
-    seed = 34978
-    fmod = 10.
-    dmod = 100.
-    win = pg.GraphicsWindow()
-    pipwin = win.addPlot(title='sound pip', row=0, col=0)
-    pipmodwin = win.addPlot(title='100 % SAM modulated pip', row=1, col=0)
-    noisewin = win.addPlot(title='WB noise', row=2, col=0)
-    noisemodwin = win.addPlot(title='100 % SAM Modulated WB Noise', row=3, col=0)
-    clickwin = win.addPlot(title='clicks', row=4, col=0)
-
-    pipwins = win.addPlot(title='sound pip Spec', row=0, col=1)
-    pipmodwins = win.addPlot(title='100 % SAM modulated pip', row=1, col=1)
-    noisewins = win.addPlot(title='WB noise', row=2, col=1)
-    noisemodwins = win.addPlot(title='100 % SAM Modulated WB Noise', row=3, col=1)
-    clickwins = win.addPlot(title='click spec', row=4, col=1)
-
-    stims = OrderedDict([('pip', (pipwin, sound.TonePip)), ('pipmod', (pipmodwin, sound.SAMTone)),
-        ('noise', (noisewin, sound.NoisePip)), ('noisemod', (noisemodwin, sound.SAMNoise)),
-        ('clicks', (clickwin, sound.ClickTrain))])
-    specs = OrderedDict([('pip', (pipwins, sound.TonePip)), ('pipmod', (pipmodwins, sound.SAMTone)),
-        ('noise', (noisewins, sound.NoisePip)), ('noisemod', (noisemodwins, sound.SAMNoise)),
-        ('clicks', (clickwins, sound.ClickTrain))])
-
-    for stim in stims:
-        print stim
-        if stim in ['clicks']:
-            wave = stims[stim][1](rate=Fs, duration=1.0, dbspl=level,
-                             click_duration=1e-4, click_starts=1e-3*np.linspace(10, 500, 50))
-            # wave = stims[stim][1](rate=Fs, dbspl=level, click_interval=10., nclicks=10,
-            #                  click_duration=1e-4, click_start=10.)
-        else:
-            wave = stims[stim][1](rate=Fs, duration=1.0, f0=cf, dbspl=level, 
-                             pip_duration=0.8, pip_start=[10e-3], ramp_duration=2.5e-3,
-                             fmod=fmod, dmod=dmod, seed=seed)
-        stims[stim][0].plot(wave.time, wave.sound)
-        f, Pxx_spec = signal.periodogram(wave.sound, Fs) # window='flattop', nperseg=8192, noverlap=512, scaling='spectrum')
-        specs[stim][0].plot(f, np.sqrt(Pxx_spec))
-    if sys.flags.interactive == 0:
-        pg.QtGui.QApplication.exec_()
-=======
 cf = 2e3
 Fs = 100e3  # sample frequency
 level = 80.
@@ -106,7 +61,6 @@
     stims[stim][0].plot(wave.time, wave.sound)
     f, Pxx_spec = signal.periodogram(wave.sound, Fs) # window='flattop', nperseg=8192, noverlap=512, scaling='spectrum')
     specs[stim][0].plot(f, np.sqrt(Pxx_spec))
->>>>>>> 1fc4899f
     
 
 if __name__ == '__main__':
