--- conflicted
+++ resolved
@@ -23,15 +23,7 @@
         print 'cell type: ', cell.type
         cellType = cell.type.lower().capitalize()
         self.channelInfo = Params(newCm=1.0,
-<<<<<<< HEAD
-<<<<<<< HEAD
-                              newRa=150.0,  # standard Ra
-=======
                               newRa=150.0,  # standard value
->>>>>>> 68315d4ec220444069252893e75bdea07fff11a9
-=======
-                              newRa=150.0,  # standard value
->>>>>>> a56d877d
                               newg_leak=0.000004935,
                               eK_def=-85, eNa_def=50,
                               ca_init=70e-6,  # free calcium in molar
@@ -130,22 +122,10 @@
                     gbar = gbar * parMap[mech]
                     if verify:
                         print '  new gbar: ', gbar
-<<<<<<< HEAD
-<<<<<<< HEAD
-                for sec in cell.hr.sec_groups[s]:  # set conductances ///
-                    setattr(cell.hr.get_section(sec), setup, gbar)  # set conductance magnitude
-                    cell.hr.get_section(sec).Ra = self.channelInfo.newRa
-=======
-=======
->>>>>>> a56d877d
                 cell.hr.h.Ra = self.channelInfo.newRa
                 for sec in cell.hr.sec_groups[s]:  # set cpmdictamces///
                     setattr(cell.hr.get_section(sec), setup, gbar)  # set conductance magnitude
                     cell.hr.get_section(sec).Ra = self.channelInfo.newRa  # set Ra here
-<<<<<<< HEAD
->>>>>>> 68315d4ec220444069252893e75bdea07fff11a9
-=======
->>>>>>> a56d877d
                     if hasattr(cell, 'channelErevMap'):  # may not always have this mapping
                         secobj = cell.hr.get_section(sec)  # get the NEURON section object
                         mechsinsec = cell.get_mechs(secobj)  # get list of mechanisms in this section
@@ -197,15 +177,7 @@
             gbar = (gbar - gminf) * np.exp(-dist/rate) + gminf
         if gbar < 0.:
             gbar = 0.
-<<<<<<< HEAD
-<<<<<<< HEAD
-#        print 'gbaradjust: orig/adj: ', gbar_orig, gbar, method, dist, sectype
-=======
         #print 'gbaradjust: orig/adj: ', gbar_orig, gbar, method, dist, sectype
->>>>>>> 68315d4ec220444069252893e75bdea07fff11a9
-=======
-        #print 'gbaradjust: orig/adj: ', gbar_orig, gbar, method, dist, sectype
->>>>>>> a56d877d
         return gbar
 
     def channelValidate(self, cell, verify=False):
@@ -227,15 +199,7 @@
                     continue
                 print '\033[1;31;40m Validation: encountered unknown section group type: %s  Cannot Validate' % sectype
                 print 'Cell morphology file: %s \033[0m' % cell.morphology_file
-<<<<<<< HEAD
-<<<<<<< HEAD
-                raise ValueError('Unknown section group, decoration is incomplete')
-#                continue
-=======
-=======
->>>>>>> a56d877d
                 continue
->>>>>>> 68315d4ec220444069252893e75bdea07fff11a9
 #            print 'Validating Section: %s' % s
             for mech in cell.channelMap[sectype].keys():
                 if mech not in self.gmapper.keys():
