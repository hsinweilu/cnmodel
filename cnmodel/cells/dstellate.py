--- conflicted
+++ resolved
@@ -98,18 +98,11 @@
         initialize a radial stellate (D-stellate) cell, using the default parameters for guinea pig from
         R&M2003, as a type I-II cell.
         Modifications to the cell can be made by calling methods below. These include:
-<<<<<<< HEAD
                 
             * changing the sodium channel
             * Changing "species" to mouse or cat (scales conductances)
             * Shifting model type
                 
-=======
-            changing the sodium channel
-            Changing "species" to mouse or cat (scales conductances)
-            Shifting model type
-
->>>>>>> 90f7f16e
         Parameters
         ----------
         morphology : string (default: None)
