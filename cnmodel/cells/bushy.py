from __future__ import print_function
from neuron import h
from collections import OrderedDict
from .cell import Cell
from .. import synapses
from ..util import nstomho
from ..util import Params
import numpy as np
from .. import data
import pprint
pp = pprint.PrettyPrinter(indent=4, width=60)
    
__all__ = ['Bushy', 'BushyRothman']


class Bushy(Cell):
    
    celltype = 'bushy'
    spike_source = None
    scaled = False  # only allow scaling once
    
    @classmethod
    def create(cls, model='RM03', **kwds):
        if model == 'RM03':
            return BushyRothman(**kwds)
        else:
            raise ValueError ('Bushy model %s is unknown', model)

    def make_psd(self, terminal, psd_type, **kwds):
        """
        Connect a presynaptic terminal to one post section at the specified location, with the fraction
        of the "standard" conductance determined by gbar.
        The default condition is designed to pass the unit test (loc=0.5)
        
        Parameters
        ----------
        terminal : Presynaptic terminal (NEURON object)
        
        psd_type : either simple or multisite PSD for bushy cell
        
        kwds: dictionary of options. 
            Two are currently handled:
            postsite : expect a list consisting of [sectionno, location (float)]
            AMPAScale : float to scale the ampa currents
        
        """
        if 'postsite' in kwds:  # use a defined location instead of the default (soma(0.5)
            postsite = kwds['postsite']
            loc = postsite[1]  # where on the section?
            uname = 'sections[%d]' % postsite[0]  # make a name to look up the neuron section object
            post_sec = self.hr.get_section(uname)  # Tell us where to put the synapse.
        else:
            loc = 0.5
            post_sec = self.soma
        
        if psd_type == 'simple':
            if terminal.cell.celltype in ['sgc', 'dstellate', 'tuberculoventral']:
                weight = data.get('%s_synapse' % terminal.cell.celltype, species=self.species,
                        post_type=self.celltype, field='weight')
                tau1 = data.get('%s_synapse' % terminal.cell.celltype, species=self.species,
                        post_type=self.celltype, field='tau1')
                tau2 = data.get('%s_synapse' % terminal.cell.celltype, species=self.species,
                        post_type=self.celltype, field='tau2')
                erev = data.get('%s_synapse' % terminal.cell.celltype, species=self.species,
                        post_type=self.celltype, field='erev')
                return self.make_exp2_psd(post_sec, terminal, weight=weight, loc=loc,
                        tau1=tau1, tau2=tau2, erev=erev)
            else:
                raise TypeError("Cannot make simple PSD for %s => %s" % 
                            (terminal.cell.celltype, self.celltype))
            
        elif psd_type == 'multisite':
            if terminal.cell.celltype == 'sgc':
                # Max conductances for the glu mechanisms are calibrated by 
                # running `synapses/tests/test_psd.py`. The test should fail
                # if these values are incorrect
                self.AMPAR_gmax = data.get('sgc_synapse', species=self.species,
                        post_type=self.celltype, field='AMPAR_gmax')*1e3
                self.NMDAR_gmax = data.get('sgc_synapse', species=self.species,
                        post_type=self.celltype, field='NMDAR_gmax')*1e3
                self.Pr = data.get('sgc_synapse', species=self.species,
                        post_type=self.celltype, field='Pr')
                self.NMDAR_vshift = data.get('sgc_synapse', species=self.species,
                        post_type=self.celltype, field='NMDAR_vshift')
                # adjust gmax to correct for initial Pr
                self.AMPAR_gmax = self.AMPAR_gmax/self.Pr
                self.NMDAR_gmax = self.NMDAR_gmax/self.Pr

#               original values (now in synapses.py):
#                self.AMPA_gmax = 3.314707700918133*1e3  # factor of 1e3 scales to pS (.mod mechanisms) from nS.
#                self.NMDA_gmax = 0.4531929783503451*1e3
                if 'AMPAScale' in kwds:  # normally, this should not be done!
                    self.AMPAR_gmax = self.AMPAR_gmax * kwds['AMPAScale']  # allow scaling of AMPA conductances
                if 'NMDAScale' in kwds:
                    self.NMDAR_gmax = self.NMDAR_gmax * kwds['NMDAScale']  # and NMDA... 
                return self.make_glu_psd(post_sec, terminal, self.AMPAR_gmax, 
                            self.NMDAR_gmax, loc=loc, nmda_vshift=self.NMDAR_vshift)
            elif terminal.cell.celltype == 'dstellate':
                return self.make_gly_psd(post_sec, terminal, psdtype='glyslow', loc=loc)
            elif terminal.cell.celltype == 'tuberculoventral':
                return self.make_gly_psd(post_sec, terminal, psdtype='glyslow', loc=loc)
            else:
                raise TypeError("Cannot make PSD for %s => %s" % 
                            (terminal.cell.celltype, self.celltype))
        else:
            raise ValueError("Unsupported psd type %s" % psd_type)

    def make_terminal(self, post_cell, term_type, **kwds):
        if term_type == 'simple':
            return synapses.SimpleTerminal(self.soma, post_cell, **kwds)

        elif term_type == 'multisite':
            if post_cell.celltype in ['mso']:
                nzones = data.get('bushy_synapse', species=self.species,
                        post_type=post_cell.celltype, field='n_rsites')
                delay = data.get('bushy_synapse', species=self.species,
                        post_type=post_cell.celltype, field='delay')
            else:
                raise NotImplementedError("No knowledge as to how to connect Bushy cell to cell type %s" %
                                        type(post_cell))
            pre_sec = self.soma
            return synapses.StochasticTerminal(pre_sec, post_cell, nzones=nzones,  spike_source=self.spike_source,
                                            delay=delay, **kwds)
        else:
            raise ValueError("Unsupported terminal type %s" % term_type)


class BushyRothman(Bushy):
    """
    VCN bushy cell models.
        Rothman and Manis, 2003abc (Type II, Type II-I)
        Xie and Manis, 2013
    """

    def __init__(self, morphology=None, decorator=None, nach=None,
                 ttx=False, species='guineapig', modelType=None, modelName=None,
                 debug=False, temperature=None):
        """
        Create a bushy cell, using the default parameters for guinea pig from
        R&M2003, as a type II cell.
        Additional modifications to the cell can be made by calling methods below.
        
        Parameters
        ----------
        morphology : string (default: None)
            Name of a .hoc file representing the morphology. This file is used to constructe
            an electrotonic (cable) model. 
            If None (default), then a "point" (really, single cylinder) model is made, exactly according to RM03.
            
        decorator : Python function (default: None)
            decorator is a function that "decorates" the morphology with ion channels according
            to a set of rules.
            If None, a default set of channels is inserted into the first soma section, and the
            rest of the structure is "bare".
        
        nach : string (default: None)
            nach selects the type of sodium channel that will be used in the model. A channel mechanism
            by that name must exist. The default channel is set to 'nacn' (R&M03)
        
        temperature : float (default: 22)
            temperature to run the cell at. 
                 
        ttx : Boolean (default: False)
            If ttx is True, then the sodium channel conductance is set to 0 everywhere in the cell.
            This flag duplicates the effects of tetrodotoxin in the model. Currently, the flag is not implemented.
        
        species: string (default 'guineapig')
            species defines the pattern of ion channel densities that will be inserted, according to 
            prior measurements in various species. Note that
            if a decorator function is specified, this argument is ignored as the decorator will
            specify the channel density.

        modelName: string (default: None)
            modelName specifies the source conductance pattern (RM03, XM13, etc).
            modelName is passed to the decorator, or to species_scaling to adjust point (single cylinder) models.
                             
        modelType: string (default: None)
            modelType specifies the subtype of the cell model that will be used (e.g., "II", "II-I", etc).
            modelType is passed to the decorator, or to species_scaling to adjust point (single cylinder) models.
            
        debug: boolean (default: False)
            When True, there will be multiple printouts of progress and parameters.
            
        Returns
        -------
            Nothing
                 
        """
        super(BushyRothman, self).__init__()
        self.i_test_range={'pulse': (-1, 1, 0.05)}  # note that this might get reset with decorator according to channels
                                                    # The default values are set in the species_scaling routine
        if modelType == None:
            modelType = 'II'

        if species == 'guineapig':
            modelName = 'RM03'
            temp = 22.
            dataset = 'RM03_channels'

        elif species == 'mouse':
            temp = 34.
            if modelName is None:
                modelName = 'XM13'
            if modelName == 'XM13':
                dataset = 'XM13_channels'
<<<<<<< HEAD
            elif modelName  == 'XM13nacncoop':
                dataset = 'XM13nacncoop_channels'
=======
            elif modelName  == 'XM13_nacncoop':
                dataset = 'XM13_nacncoop_channels'
            elif modelName  == 'XM13_nacn':
                dataset = 'XM13_nacn_channels'
            elif modelName  == 'XM13_nabu':
                dataset = 'XM13_nabu_channels'
>>>>>>> 920e066b
            elif modelName.startswith('mGBC'):  # mouse Globular bushy - a bit different (and experimental)
                dataset = 'mGBC_channels'
            else:
                raise ValueError(f"ModelName {self.status['modelName']:s} not recognized for mouse {self.celltype:s} cells")
        else:
            raise ValueError(f"Species {species:s} not recognized for {self.celltype:s} cells")

        self.debug = debug
        self.status = {'species': species, 'cellClass': self.celltype, 'modelType': modelType, 'modelName': modelName,
                       'soma': True, 'axon': False, 'dendrites': False, 'pumps': False, 'hillock': False, 
                       'initialsegment': False, 'myelinatedaxon': False, 'unmyelinatedaxon': False,
                       'na': nach, 'ttx': ttx, 'name': self.celltype,
                       'morphology': morphology, 'decorator': decorator, 'temperature': temperature}
        self.vrange = [-70., -55.]  # set a default vrange for searching for rmp

        self.c_m = 0.9  # default in units of uF/cm^2
        self.spike_threshold = -40
        if self.debug:
            print( 'model type, model name, species: ', modelType, modelName, species, nach)


        self._valid_temperatures = (temp, )
        if self.status['temperature'] == None:
            self.status['temperature'] = temp

        soma = self.do_morphology(morphology)

        self.pars = self.get_cellpars(dataset, species=species, modelType=modelType)
        self.status['na'] = self.pars.natype
        # decorate the morphology with ion channels
        if decorator is None:   # basic "point" model, only on the soma, uses table data for soma.
            self.mechanisms = ['klt', 'kht', 'ihvcn', 'leak', self.pars.natype]
            for mech in self.mechanisms:
                self.soma.insert(mech)
            self.soma.ena = self.e_na
            self.soma.ek = self.e_k
            self.soma().ihvcn.eh = self.e_h
            self.soma().leak.erev = self.e_leak
            self.species_scaling(silent=True)  # set the default type II cell parameters
        else:  # decorate according to a defined set of rules on all cell compartments, with tables.
            self.decorate()
        self.save_all_mechs()  # save all mechanisms inserted, location and gbar values...
        self.get_mechs(self.soma)
        if debug:
            print (f"   << Created {self.celltype.title():s} cell >>")

    def get_cellpars(self, dataset, species='guineapig', modelType='II'):
        """
        Retrieve parameters for the specifed model type and species from the data tables
        
        dataset : str (no default)
            name of the data table to use
        
        species : str (default: 'guineapig')
            Species table to use
        
        modelType : str (default: 'II')
            Model type to get parameters from the table.
        
        """
        cellcap = data.get(dataset, species=species, model_type=modelType,
            field='soma_Cap')  # total somatic capacitance (point cells)
        chtype = data.get(dataset, species=species, model_type=modelType,
            field='na_type')
        pars = Params(cap=cellcap, natype=chtype)
        if self.status['modelName'] == 'RM03':
            for g in ['%s_gbar' % pars.natype, 'kht_gbar', 'klt_gbar', 'ih_gbar', 'leak_gbar']:
                pars.additem(g,  data.get(dataset, species=species, model_type=modelType,
                    field=g))
        elif self.status['modelName'] == 'XM13':
            for g in ['%s_gbar' % pars.natype, 'kht_gbar', 'klt_gbar', 'ihvcn_gbar', 'leak_gbar']:
                pars.additem(g,  data.get(dataset, species=species, model_type=modelType,
                    field=g))
        elif self.status['modelName'] == 'XM13nacncoop':
            for g in ['%s_gbar' % pars.natype, 'kht_gbar', 'klt_gbar', 'ihvcn_gbar', 'leak_gbar']:
                pars.additem(g,  data.get(dataset, species=species, model_type=modelType,
                    field=g))
        elif self.status['modelName'] == 'mGBC':
            for g in ['%s_gbar' % pars.natype, 'kht_gbar', 'klt_gbar', 'ihvcn_gbar', 'leak_gbar']:
                pars.additem(g,  data.get(dataset, species=species, model_type=modelType,
                    field=g))
        elif self.status['modelName'] == 'XM13_nabu':
            for g in ['%s_gbar' % pars.natype, 'kht_gbar', 'klt_gbar', 'ihvcn_gbar', 'leak_gbar']:
                pars.additem(g,  data.get(dataset, species=species, model_type=modelType,
                    field=g))
        elif self.status['modelName'] == 'XM13_nacncoop':
            for g in ['%s_gbar' % pars.natype, 'kht_gbar', 'klt_gbar', 'ihvcn_gbar', 'leak_gbar']:
                pars.additem(g,  data.get(dataset, species=species, model_type=modelType,
                    field=g))
        elif self.status['modelName'] == 'XM13_nacn':
            for g in ['%s_gbar' % pars.natype, 'kht_gbar', 'klt_gbar', 'ihvcn_gbar', 'leak_gbar']:
                pars.additem(g,  data.get(dataset, species=species, model_type=modelType,
                    field=g))
        else:
            raise ValueError(f"get_cellpars: Model name {self.status['modelName']} is not yet implemented for cell type {self.celltype.title():s}")

        if self.debug:
            pars.show()
        return pars
        
    def species_scaling(self, silent=True):
        """
        This is called for POINT CELLS ONLY
        Adjust all of the conductances and the cell size according to the species requested.
        This scaling should be used ONLY for point models, as no other compartments
        are scaled.
        
        This scaling routine also sets the temperature for the model to a default value. Some models
        can be run at multiple temperatures, and so a default from one of the temperatures is used.
        The calling cell.set_temperature(newtemp) will change the conductances and reinitialize
        the cell to the new temperature settings.
        
        get_cellpars must be called before this is called.
        
        Parameters
        ----------
        
        silent : boolean (default: True)
            run silently (True) or verbosely (False)
        
        """
        assert self.scaled is False  # block double scaling!
        self.scaled = True
         
        soma = self.soma

        if self.status['species'] == 'mouse':
            # use conductance levels determined from Cao et al.,  J. Neurophys., 2007. as 
            # model description in Xie and Manis 2013. Note that
            # conductances were not scaled for temperature (rates were)
            # so here we reset the default Q10's for conductance (g) to 1.0
            if self.status['modelType'] not in ['II', 'II-I']:
                raise ValueError(f"\nModel type {self.status['modelType']:s} is not implemented for mouse {self.celltype.title():s} cells")
            if self.debug:
                print (f"  Setting conductances for mouse {self.celltype.title():s} cell ({self.status['modelType']})")

            self.vrange = [-68., -55.]  # set a default vrange for searching for rmp
            self.i_test_range = {'pulse': (-1., 1.0, 0.05)}
            self._valid_temperatures = (34., )
            if self.status['temperature'] is None:
                self.status['temperature'] = 34. 

            self.set_soma_size_from_Cm(self.pars.cap)
            self.adjust_na_chans(soma, sf=1.0)
            soma().kht.gbar = nstomho(self.pars.kht_gbar, self.somaarea)
            soma().klt.gbar = nstomho(self.pars.klt_gbar, self.somaarea)
            soma().ihvcn.gbar = nstomho(self.pars.ihvcn_gbar, self.somaarea)
            soma().leak.gbar = nstomho(self.pars.leak_gbar, self.somaarea)
            self.axonsf = 0.57
            
        elif self.status['species'] == 'guineapig':
            if self.debug:
                print ("  Setting conductances for guinea pig {self.celltype.title():s} {self.status['modelType']:s} cell, Rothman and Manis, 2003")

            self.i_test_range = {'pulse': (-0.4, 0.4, 0.02)}
            self.vrange = [-70., -55.]  # set a default vrange for searching for rmp
            self._valid_temperatures = (22., 38.)
            if self.status['temperature'] is None:
                self.status['temperature'] = 22. 

            sf = 1.0
            if self.status['temperature'] == 38.:  # adjust for 2003 model conductance levels at 38
                sf = 2  # Q10 of 2, 22->38C. (p3106, R&M2003c)
                # note that kinetics are scaled in the mod file.
            self.set_soma_size_from_Cm(self.pars.cap)
            self.adjust_na_chans(soma, sf=sf)
            soma().kht.gbar = nstomho(self.pars.kht_gbar, self.somaarea)
            soma().klt.gbar = nstomho(self.pars.klt_gbar, self.somaarea)
            soma().ihvcn.gbar = nstomho(self.pars.ih_gbar, self.somaarea)
            soma().leak.gbar = nstomho(self.pars.leak_gbar, self.somaarea)
            self.axonsf = 0.57
            
        else:
            errmsg = 'Species "%s" or model type "%s" is not recognized for Bushy cells.' %  (self.status['species'], self.status['modelType'])
            errmsg += '\n  Valid species are: \n'
            for s in knownspecies:
                errmsg += '    %s\n' % s
            errmsg += '-'*40
            raise ValueError(errmsg)

        self.check_temperature()
        if not silent:
           print (' set cell as: ', species)
           print (' with Vm rest = %6.3f' % self.vm0)

    def get_distancemap(self):
        return {'dend': {'klt': {'gradient': 'exp', 'gminf': 0., 'lambda': 50.},
                                 'kht': {'gradient': 'exp', 'gminf': 0., 'lambda': 50.},
                                 'nav11': {'gradient': 'exp', 'gminf': 0., 'lambda': 50.}}, # linear with distance, gminf (factor) is multiplied by gbar
                        'dendrite': {'klt': {'gradient': 'linear', 'gminf': 0., 'lambda': 100.},
                                 'kht': {'gradient': 'linear', 'gminf': 0., 'lambda': 100.},
                                 'nav11': {'gradient': 'linear', 'gminf': 0., 'lambda': 100.}}, # linear with distance, gminf (factor) is multiplied by gbar
                        'apic': {'klt': {'gradient': 'linear', 'gminf': 0., 'lambda': 100.},
                                 'kht': {'gradient': 'linear', 'gminf': 0., 'lambda': 100.},
                                 'nav11': {'gradient': 'exp', 'gminf': 0., 'lambda': 200.}}, # gradients are: flat, linear, exponential
                        }

    def add_axon(self):
        """
        Add a default axon from the generic cell class to the bushy cell (see cell class).
        """
        Cell.add_axon(self, self.c_m, self.R_a, self.axonsf)

    def add_pumps(self):
        """
        Insert mechanisms for potassium ion management, sodium ion management, and a
        sodium-potassium pump at the soma.
        """
        soma = self.soma
        soma.insert('k_conc')

        ki0_k_ion = 140
        soma().ki = ki0_k_ion
        soma().ki0_k_conc = ki0_k_ion
        soma().beta_k_conc = 0.075

        soma.insert('na_conc')
        nai0_na_ion = 5
        soma().nai = nai0_na_ion
        soma().nai0_na_conc = nai0_na_ion
        soma().beta_na_conc = 0.075

        soma.insert('nakpump')
        soma().nakpump.inakmax = 8
        soma().nao = 145
        soma().ko = 5
        soma().nakpump.Nai_inf = 5
        soma().nakpump.Ki_inf = 140
        soma().nakpump.ATPi = 5
        self.status['pumps'] = True

    def add_dendrites(self):
        """
        Add a simple dendrite to the bushy cell.
        """
        if self.debug:
            print ('Adding dendrite to Bushy model')
        section = h.Section
        primarydendrite = section(cell=self.soma)
        primarydendrite.connect(self.soma)
        primarydendrite.nseg = 10
        primarydendrite.L = 100.0
        primarydendrite.diam = 2.5
        primarydendrite.insert('klt')
        primarydendrite.insert('ihvcn')
        primarydendrite().klt.gbar = self.soma().klt.gbar / 2.0
        primarydendrite().ihvcn.gbar = self.soma().ihvcn.gbar / 2.0

        primarydendrite.cm = self.c_m
        primarydendrite.Ra = self.R_a
        nsecd = range(0, 5)
        secondarydendrite = []
        for ibd in nsecd:
            secondarydendrite.append(section(cell=self.soma))
        for ibd in nsecd:
            secondarydendrite[ibd].connect(primarydendrite)
            secondarydendrite[ibd].diam = 1.0
            secondarydendrite[ibd].L = 15.0
            secondarydendrite[ibd].cm = self.c_m
            secondarydendrite[ibd].Ra = self.R_a
        self.primarydendrite = primarydendrite
        self.secondarydendrite = secondarydendrite
        self.status['dendrite'] = True
        if self.debug:
            print ('Bushy: added dendrites')
            h.topology()
        self.add_section(maindend, 'primarydendrite')
        self.add_section(secdend, 'secondarydendrite')
<|MERGE_RESOLUTION|>--- conflicted
+++ resolved
@@ -203,17 +203,12 @@
                 modelName = 'XM13'
             if modelName == 'XM13':
                 dataset = 'XM13_channels'
-<<<<<<< HEAD
-            elif modelName  == 'XM13nacncoop':
-                dataset = 'XM13nacncoop_channels'
-=======
             elif modelName  == 'XM13_nacncoop':
                 dataset = 'XM13_nacncoop_channels'
             elif modelName  == 'XM13_nacn':
                 dataset = 'XM13_nacn_channels'
             elif modelName  == 'XM13_nabu':
                 dataset = 'XM13_nabu_channels'
->>>>>>> 920e066b
             elif modelName.startswith('mGBC'):  # mouse Globular bushy - a bit different (and experimental)
                 dataset = 'mGBC_channels'
             else:
