--- conflicted
+++ resolved
@@ -1247,10 +1247,6 @@
         self.soma.diam = diam
         self.soma.L = diam
 
-<<<<<<< HEAD
-    def set_soma_size_from_Section(self, soma):
-        # print("Setting soma size from soma section(s) (morphology)")
-=======
     def set_soma_size_from_soma_Sections(self, repeat=False):
         """
         Set the soma total cap and area from the seg/section measures
@@ -1263,7 +1259,6 @@
              per cell
         """
         print("Setting soma size from soma section(s) (morphology)")
->>>>>>> 084e628f
         self.somaarea = 0.
         for secname in self.all_sections:  # keys for names of section types
             s = self.all_sections[secname]  # get all the sections with that name
